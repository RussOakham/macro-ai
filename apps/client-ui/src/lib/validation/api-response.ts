import {
	deleteChatsId_Response,
	getAuthuser_Response,
	getChats_Response,
	getChatsId_Response,
	getUsersId_Response,
	getUsersMe_Response,
	postAuthconfirmForgotPassword_Response,
	postAuthconfirmRegistration_Response,
	postAuthforgotPassword_Response,
	postAuthlogin_Response,
	postAuthlogout_Response,
	postAuthrefresh_Response,
	postAuthregister_Response,
	postAuthresendConfirmationCode_Response,
	postChats_Response,
	putChatsId_Response,
} from '@repo/macro-ai-api-client'
import { z } from 'zod'

import { logger } from '@/lib/logger/logger'

/**
 * Runtime validation utility for API responses using Zod schemas
 * Provides type safety and catches schema mismatches at runtime
 */

/**
 * Converts error and data to safe logging metadata to prevent PII/token leakage
 * @param error - Unknown error object
 * @param data - Unknown data object
 * @returns Safe metadata object for logging
 */
const toSafeValidationMeta = (error: unknown, data: unknown) => {
	// Safe error representation
	const safeError =
		error instanceof Error
			? { name: error.name, message: error.message }
			: typeof error === 'string'
				? error
				: 'Unknown error'

	// Safe data summary
	let safeData: string
	if (data === null || data === undefined) {
		safeData = String(data)
	} else if (typeof data === 'object') {
		const keys = Object.keys(data as Record<string, unknown>)
		const keyPreview = keys.slice(0, 3).join(', ')
		const keyCount = keys.length
		safeData = `object with ${keyCount.toString()} keys${keyCount > 0 ? ` (${keyPreview}${keyCount > 3 ? '...' : ''})` : ''}`
	} else {
		safeData = `${typeof data} value`
	}

	return { error: safeError, data: safeData }
}

// ============================================================================
// Chat Response Validators
// ============================================================================

export const validateGetChatsResponse = (data: unknown) => {
	try {
		return getChats_Response.parse(data)
	} catch (error: unknown) {
<<<<<<< HEAD
		logger.error({ error, data }, '[API Validation] Invalid getChats response')
=======
		logger.error(
			toSafeValidationMeta(error, data),
			'[API Validation] Invalid getChats response',
		)
>>>>>>> ed47b576
		throw new Error('Invalid chat list response format')
	}
}

export const validateGetChatByIdResponse = (data: unknown) => {
	try {
		return getChatsId_Response.parse(data)
	} catch (error: unknown) {
		logger.error(
<<<<<<< HEAD
			{ error, data },
=======
			toSafeValidationMeta(error, data),
>>>>>>> ed47b576
			'[API Validation] Invalid getChatById response',
		)
		throw new Error('Invalid chat response format')
	}
}

export const validateCreateChatResponse = (data: unknown) => {
	try {
		return postChats_Response.parse(data)
	} catch (error: unknown) {
		logger.error(
<<<<<<< HEAD
			{ error, data },
=======
			toSafeValidationMeta(error, data),
>>>>>>> ed47b576
			'[API Validation] Invalid createChat response',
		)
		throw new Error('Invalid create chat response format')
	}
}

export const validateUpdateChatResponse = (data: unknown) => {
	try {
		return putChatsId_Response.parse(data)
	} catch (error: unknown) {
		logger.error(
<<<<<<< HEAD
			{ error, data },
=======
			toSafeValidationMeta(error, data),
>>>>>>> ed47b576
			'[API Validation] Invalid updateChat response',
		)
		throw new Error('Invalid update chat response format')
	}
}

export const validateDeleteChatResponse = (data: unknown) => {
	try {
		return deleteChatsId_Response.parse(data)
	} catch (error: unknown) {
		logger.error(
<<<<<<< HEAD
			{ error, data },
=======
			toSafeValidationMeta(error, data),
>>>>>>> ed47b576
			'[API Validation] Invalid deleteChat response',
		)
		throw new Error('Invalid delete chat response format')
	}
}

// ============================================================================
// Auth Response Validators
// ============================================================================

export const validateGetAuthUserResponse = (data: unknown) => {
	try {
		return getAuthuser_Response.parse(data)
	} catch (error: unknown) {
		logger.error(
<<<<<<< HEAD
			{ error, data },
=======
			toSafeValidationMeta(error, data),
>>>>>>> ed47b576
			'[API Validation] Invalid getAuthUser response',
		)
		throw new Error('Invalid auth user response format')
	}
}

export const validateLoginResponse = (data: unknown) => {
	try {
		return postAuthlogin_Response.parse(data)
	} catch (error: unknown) {
<<<<<<< HEAD
		logger.error({ error, data }, '[API Validation] Invalid login response')
=======
		logger.error(
			toSafeValidationMeta(error, data),
			'[API Validation] Invalid login response',
		)
>>>>>>> ed47b576
		throw new Error('Invalid login response format')
	}
}

export const validateRegisterResponse = (data: unknown) => {
	try {
		return postAuthregister_Response.parse(data)
	} catch (error: unknown) {
<<<<<<< HEAD
		logger.error({ error, data }, '[API Validation] Invalid register response')
=======
		logger.error(
			toSafeValidationMeta(error, data),
			'[API Validation] Invalid register response',
		)
>>>>>>> ed47b576
		throw new Error('Invalid register response format')
	}
}

export const validateLogoutResponse = (data: unknown) => {
	try {
		return postAuthlogout_Response.parse(data)
	} catch (error: unknown) {
<<<<<<< HEAD
		logger.error({ error, data }, '[API Validation] Invalid logout response')
=======
		logger.error(
			toSafeValidationMeta(error, data),
			'[API Validation] Invalid logout response',
		)
>>>>>>> ed47b576
		throw new Error('Invalid logout response format')
	}
}

export const validateRefreshTokenResponse = (data: unknown) => {
	try {
		return postAuthrefresh_Response.parse(data)
	} catch (error: unknown) {
		logger.error(
<<<<<<< HEAD
			{ error, data },
=======
			toSafeValidationMeta(error, data),
>>>>>>> ed47b576
			'[API Validation] Invalid refresh token response',
		)
		throw new Error('Invalid refresh token response format')
	}
}

export const validateForgotPasswordResponse = (data: unknown) => {
	try {
		return postAuthforgotPassword_Response.parse(data)
	} catch (error: unknown) {
		logger.error(
<<<<<<< HEAD
			{ error, data },
=======
			toSafeValidationMeta(error, data),
>>>>>>> ed47b576
			'[API Validation] Invalid forgot password response',
		)
		throw new Error('Invalid forgot password response format')
	}
}

export const validateConfirmForgotPasswordResponse = (data: unknown) => {
	try {
		return postAuthconfirmForgotPassword_Response.parse(data)
	} catch (error: unknown) {
		logger.error(
<<<<<<< HEAD
			{ error, data },
=======
			toSafeValidationMeta(error, data),
>>>>>>> ed47b576
			'[API Validation] Invalid confirm forgot password response',
		)
		throw new Error('Invalid confirm forgot password response format')
	}
}

export const validateConfirmRegistrationResponse = (data: unknown) => {
	try {
		return postAuthconfirmRegistration_Response.parse(data)
	} catch (error: unknown) {
		logger.error(
<<<<<<< HEAD
			{ error, data },
=======
			toSafeValidationMeta(error, data),
>>>>>>> ed47b576
			'[API Validation] Invalid confirm registration response',
		)
		throw new Error('Invalid confirm registration response format')
	}
}

export const validateResendConfirmationCodeResponse = (data: unknown) => {
	try {
		return postAuthresendConfirmationCode_Response.parse(data)
	} catch (error: unknown) {
		logger.error(
<<<<<<< HEAD
			{ error, data },
=======
			toSafeValidationMeta(error, data),
>>>>>>> ed47b576
			'[API Validation] Invalid resend confirmation code response',
		)
		throw new Error('Invalid resend confirmation code response format')
	}
}

// ============================================================================
// User Response Validators
// ============================================================================

export const validateGetUserByIdResponse = (data: unknown) =>
	validateApiResponse(
		getUsersId_Response,
		data,
		'Invalid user profile response format',
	)

export const validateGetCurrentUserResponse = (data: unknown) =>
	validateApiResponse(
		getUsersMe_Response,
		data,
		'Invalid current user response format',
	)

// ============================================================================
// Generic Response Validator
// ============================================================================

/**
 * Generic response validator that can be used with any Zod schema
 * @param schema - Zod schema to validate against
 * @param data - Data to validate
 * @param errorMessage - Custom error message for validation failures
 * @returns Parsed and validated data
 */
export const validateApiResponse = <T>(
	schema: z.ZodSchema<T>,
	data: unknown,
	errorMessage = 'Invalid API response format',
): T => {
	try {
		return schema.parse(data)
	} catch (error: unknown) {
<<<<<<< HEAD
		logger.error({ error, data }, '[API Validation] Generic validation failed')
=======
		logger.error(
			toSafeValidationMeta(error, data),
			'[API Validation] Generic validation failed',
		)
>>>>>>> ed47b576
		throw new Error(errorMessage)
	}
}

// ============================================================================
// Safe Response Validator (returns result object instead of throwing)
// ============================================================================

export type ValidationResult<T> =
	| { success: true; data: T }
	| { success: false; error: string }

/**
 * Safe response validator that returns a result object instead of throwing
 * @param schema - Zod schema to validate against
 * @param data - Data to validate
 * @returns Result object with success/error status
 */
export const safeValidateApiResponse = <T>(
	schema: z.ZodSchema<T>,
	data: unknown,
): ValidationResult<T> => {
	try {
		const validatedData = schema.parse(data)
		return { success: true, data: validatedData }
	} catch (error: unknown) {
		const errorMessage =
			error instanceof z.ZodError
				? `Validation failed: ${error.errors.map((e) => e.message).join(', ')}`
				: 'Unknown validation error'

<<<<<<< HEAD
		logger.error({ error, data }, '[API Validation] Safe validation failed')
=======
		logger.error(
			toSafeValidationMeta(error, data),
			'[API Validation] Safe validation failed',
		)
>>>>>>> ed47b576
		return { success: false, error: errorMessage }
	}
}<|MERGE_RESOLUTION|>--- conflicted
+++ resolved
@@ -64,14 +64,10 @@
 	try {
 		return getChats_Response.parse(data)
 	} catch (error: unknown) {
-<<<<<<< HEAD
-		logger.error({ error, data }, '[API Validation] Invalid getChats response')
-=======
 		logger.error(
 			toSafeValidationMeta(error, data),
 			'[API Validation] Invalid getChats response',
 		)
->>>>>>> ed47b576
 		throw new Error('Invalid chat list response format')
 	}
 }
@@ -81,11 +77,7 @@
 		return getChatsId_Response.parse(data)
 	} catch (error: unknown) {
 		logger.error(
-<<<<<<< HEAD
-			{ error, data },
-=======
-			toSafeValidationMeta(error, data),
->>>>>>> ed47b576
+			toSafeValidationMeta(error, data),
 			'[API Validation] Invalid getChatById response',
 		)
 		throw new Error('Invalid chat response format')
@@ -97,11 +89,7 @@
 		return postChats_Response.parse(data)
 	} catch (error: unknown) {
 		logger.error(
-<<<<<<< HEAD
-			{ error, data },
-=======
-			toSafeValidationMeta(error, data),
->>>>>>> ed47b576
+			toSafeValidationMeta(error, data),
 			'[API Validation] Invalid createChat response',
 		)
 		throw new Error('Invalid create chat response format')
@@ -113,11 +101,7 @@
 		return putChatsId_Response.parse(data)
 	} catch (error: unknown) {
 		logger.error(
-<<<<<<< HEAD
-			{ error, data },
-=======
-			toSafeValidationMeta(error, data),
->>>>>>> ed47b576
+			toSafeValidationMeta(error, data),
 			'[API Validation] Invalid updateChat response',
 		)
 		throw new Error('Invalid update chat response format')
@@ -129,11 +113,7 @@
 		return deleteChatsId_Response.parse(data)
 	} catch (error: unknown) {
 		logger.error(
-<<<<<<< HEAD
-			{ error, data },
-=======
-			toSafeValidationMeta(error, data),
->>>>>>> ed47b576
+			toSafeValidationMeta(error, data),
 			'[API Validation] Invalid deleteChat response',
 		)
 		throw new Error('Invalid delete chat response format')
@@ -149,11 +129,7 @@
 		return getAuthuser_Response.parse(data)
 	} catch (error: unknown) {
 		logger.error(
-<<<<<<< HEAD
-			{ error, data },
-=======
-			toSafeValidationMeta(error, data),
->>>>>>> ed47b576
+			toSafeValidationMeta(error, data),
 			'[API Validation] Invalid getAuthUser response',
 		)
 		throw new Error('Invalid auth user response format')
@@ -164,14 +140,10 @@
 	try {
 		return postAuthlogin_Response.parse(data)
 	} catch (error: unknown) {
-<<<<<<< HEAD
-		logger.error({ error, data }, '[API Validation] Invalid login response')
-=======
 		logger.error(
 			toSafeValidationMeta(error, data),
 			'[API Validation] Invalid login response',
 		)
->>>>>>> ed47b576
 		throw new Error('Invalid login response format')
 	}
 }
@@ -180,14 +152,10 @@
 	try {
 		return postAuthregister_Response.parse(data)
 	} catch (error: unknown) {
-<<<<<<< HEAD
-		logger.error({ error, data }, '[API Validation] Invalid register response')
-=======
 		logger.error(
 			toSafeValidationMeta(error, data),
 			'[API Validation] Invalid register response',
 		)
->>>>>>> ed47b576
 		throw new Error('Invalid register response format')
 	}
 }
@@ -196,14 +164,10 @@
 	try {
 		return postAuthlogout_Response.parse(data)
 	} catch (error: unknown) {
-<<<<<<< HEAD
-		logger.error({ error, data }, '[API Validation] Invalid logout response')
-=======
 		logger.error(
 			toSafeValidationMeta(error, data),
 			'[API Validation] Invalid logout response',
 		)
->>>>>>> ed47b576
 		throw new Error('Invalid logout response format')
 	}
 }
@@ -213,11 +177,7 @@
 		return postAuthrefresh_Response.parse(data)
 	} catch (error: unknown) {
 		logger.error(
-<<<<<<< HEAD
-			{ error, data },
-=======
-			toSafeValidationMeta(error, data),
->>>>>>> ed47b576
+			toSafeValidationMeta(error, data),
 			'[API Validation] Invalid refresh token response',
 		)
 		throw new Error('Invalid refresh token response format')
@@ -229,11 +189,7 @@
 		return postAuthforgotPassword_Response.parse(data)
 	} catch (error: unknown) {
 		logger.error(
-<<<<<<< HEAD
-			{ error, data },
-=======
-			toSafeValidationMeta(error, data),
->>>>>>> ed47b576
+			toSafeValidationMeta(error, data),
 			'[API Validation] Invalid forgot password response',
 		)
 		throw new Error('Invalid forgot password response format')
@@ -245,11 +201,7 @@
 		return postAuthconfirmForgotPassword_Response.parse(data)
 	} catch (error: unknown) {
 		logger.error(
-<<<<<<< HEAD
-			{ error, data },
-=======
-			toSafeValidationMeta(error, data),
->>>>>>> ed47b576
+			toSafeValidationMeta(error, data),
 			'[API Validation] Invalid confirm forgot password response',
 		)
 		throw new Error('Invalid confirm forgot password response format')
@@ -261,11 +213,7 @@
 		return postAuthconfirmRegistration_Response.parse(data)
 	} catch (error: unknown) {
 		logger.error(
-<<<<<<< HEAD
-			{ error, data },
-=======
-			toSafeValidationMeta(error, data),
->>>>>>> ed47b576
+			toSafeValidationMeta(error, data),
 			'[API Validation] Invalid confirm registration response',
 		)
 		throw new Error('Invalid confirm registration response format')
@@ -277,11 +225,7 @@
 		return postAuthresendConfirmationCode_Response.parse(data)
 	} catch (error: unknown) {
 		logger.error(
-<<<<<<< HEAD
-			{ error, data },
-=======
-			toSafeValidationMeta(error, data),
->>>>>>> ed47b576
+			toSafeValidationMeta(error, data),
 			'[API Validation] Invalid resend confirmation code response',
 		)
 		throw new Error('Invalid resend confirmation code response format')
@@ -325,14 +269,10 @@
 	try {
 		return schema.parse(data)
 	} catch (error: unknown) {
-<<<<<<< HEAD
-		logger.error({ error, data }, '[API Validation] Generic validation failed')
-=======
 		logger.error(
 			toSafeValidationMeta(error, data),
 			'[API Validation] Generic validation failed',
 		)
->>>>>>> ed47b576
 		throw new Error(errorMessage)
 	}
 }
@@ -364,14 +304,10 @@
 				? `Validation failed: ${error.errors.map((e) => e.message).join(', ')}`
 				: 'Unknown validation error'
 
-<<<<<<< HEAD
-		logger.error({ error, data }, '[API Validation] Safe validation failed')
-=======
 		logger.error(
 			toSafeValidationMeta(error, data),
 			'[API Validation] Safe validation failed',
 		)
->>>>>>> ed47b576
 		return { success: false, error: errorMessage }
 	}
 }